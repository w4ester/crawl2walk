--- conflicted
+++ resolved
@@ -36,20 +36,14 @@
     return { success: false, error: "Query is required", returnCode: 400 };
   }
 
-<<<<<<< HEAD
   const tbs = searchOptions.tbs ?? undefined;
   const filter = searchOptions.filter ?? undefined;
-  const num_results = searchOptions.limit ?? 7;
-=======
-  const tbs = searchOptions.tbs ?? null;
-  const filter = searchOptions.filter ?? null;
   let num_results = Math.min(searchOptions.limit ?? 7, 10);
 
   if (team_id === "d97c4ceb-290b-4957-8432-2b2a02727d95") {
     num_results = 1;
   }
 
->>>>>>> 8a4f4cb9
   const num_results_buffer = Math.floor(num_results * 1.5);
 
   let res = await search({
@@ -202,7 +196,6 @@
       mode: "search",
       url: req.body.query,
       crawlerOptions: crawlerOptions,
-      pageOptions: pageOptions,
       origin: origin,
     });
     return res.status(result.returnCode).json(result);
