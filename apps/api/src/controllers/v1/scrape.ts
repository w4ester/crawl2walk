import { Response } from "express";
import { logger } from "../../lib/logger";
import {
  Document,
  RequestWithAuth,
  ScrapeRequest,
  scrapeRequestSchema,
  ScrapeResponse,
} from "./types";
import { billTeam } from "../../services/billing/credit_billing";
import { v4 as uuidv4 } from "uuid";
import { numTokensFromString } from "../../lib/LLM-extraction/helpers";
import { addScrapeJob, waitForJob } from "../../services/queue-jobs";
import { logJob } from "../../services/logging/log_job";
import { getJobPriority } from "../../lib/job-priority";
import { PlanType } from "../../types";

export async function scrapeController(
  req: RequestWithAuth<{}, ScrapeResponse, ScrapeRequest>,
  res: Response<ScrapeResponse>
) {
  req.body = scrapeRequestSchema.parse(req.body);
  let earlyReturn = false;

  const origin = req.body.origin;
  const timeout = req.body.timeout;
  const jobId = uuidv4();

  const startTime = new Date().getTime();
  const jobPriority = await getJobPriority({
    plan: req.auth.plan as PlanType,
    team_id: req.auth.team_id,
    basePriority: 10,
  });

  const job = await addScrapeJob(
    {
      url: req.body.url,
      mode: "single_urls",
      team_id: req.auth.team_id,
<<<<<<< HEAD
      scrapeOptions: req.body,
      internalOptions: {},
=======
      plan: req.auth.plan,
      pageOptions,
      extractorOptions,
>>>>>>> 8a4f4cb9
      origin: req.body.origin,
      is_scrape: true,
    },
    {},
    jobId,
    jobPriority
  );

  const totalWait = (req.body.waitFor ?? 0) + (req.body.actions ?? []).reduce((a,x) => (x.type === "wait" ? x.milliseconds : 0) + a, 0);

  let doc: Document;
  try {
    doc = await waitForJob<Document>(job.id, timeout + totalWait); // TODO: better types for this
  } catch (e) {
    logger.error(`Error in scrapeController: ${e}`);
    if (e instanceof Error && e.message.startsWith("Job wait")) {
      return res.status(408).json({
        success: false,
        error: "Request timed out",
      });
    } else {
      return res.status(500).json({
        success: false,
        error: `(Internal server error) - ${e && e?.message ? e.message : e}`,
      });
    }
  }

  await job.remove();

  const endTime = new Date().getTime();
  const timeTakenInSeconds = (endTime - startTime) / 1000;
  const numTokens =
    doc && doc.extract
      // ? numTokensFromString(doc.markdown, "gpt-3.5-turbo")
      ? 0 // TODO: fix
      : 0;

  let creditsToBeBilled = 1; // Assuming 1 credit per document
  if (earlyReturn) {
    // Don't bill if we're early returning
    return;
  }
  if(req.body.extract && req.body.formats.includes("extract")) {
    creditsToBeBilled = 5;
  }

  billTeam(req.auth.team_id, req.acuc?.sub_id, creditsToBeBilled).catch(error => {
    logger.error(`Failed to bill team ${req.auth.team_id} for ${creditsToBeBilled} credits: ${error}`);
    // Optionally, you could notify an admin or add to a retry queue here
  });

  if (!req.body.formats.includes("rawHtml")) {
    if (doc && doc.rawHtml) {
      delete doc.rawHtml;
    }
  }

  logJob({
    job_id: jobId,
    success: true,
    message: "Scrape completed",
    num_docs: 1,
    docs: [doc],
    time_taken: timeTakenInSeconds,
    team_id: req.auth.team_id,
    mode: "scrape",
    url: req.body.url,
    scrapeOptions: req.body,
    origin: origin,
<<<<<<< HEAD
=======
    extractor_options: extractorOptions,
>>>>>>> 8a4f4cb9
    num_tokens: numTokens,
  });

  return res.status(200).json({
    success: true,
    data: doc,
    scrape_id: origin?.includes("website") ? jobId : undefined,
  });
}<|MERGE_RESOLUTION|>--- conflicted
+++ resolved
@@ -9,7 +9,6 @@
 } from "./types";
 import { billTeam } from "../../services/billing/credit_billing";
 import { v4 as uuidv4 } from "uuid";
-import { numTokensFromString } from "../../lib/LLM-extraction/helpers";
 import { addScrapeJob, waitForJob } from "../../services/queue-jobs";
 import { logJob } from "../../services/logging/log_job";
 import { getJobPriority } from "../../lib/job-priority";
@@ -38,14 +37,9 @@
       url: req.body.url,
       mode: "single_urls",
       team_id: req.auth.team_id,
-<<<<<<< HEAD
       scrapeOptions: req.body,
       internalOptions: {},
-=======
-      plan: req.auth.plan,
-      pageOptions,
-      extractorOptions,
->>>>>>> 8a4f4cb9
+      plan: req.auth.plan!,
       origin: req.body.origin,
       is_scrape: true,
     },
@@ -116,10 +110,6 @@
     url: req.body.url,
     scrapeOptions: req.body,
     origin: origin,
-<<<<<<< HEAD
-=======
-    extractor_options: extractorOptions,
->>>>>>> 8a4f4cb9
     num_tokens: numTokens,
   });
 
