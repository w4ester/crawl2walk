--- conflicted
+++ resolved
@@ -10,11 +10,8 @@
 import { v4 as uuidv4 } from "uuid";
 import { Logger } from "../lib/logger";
 import { getScrapeQueue, scrapeQueueEvents } from "../services/queue-service";
-<<<<<<< HEAD
 import { getJobPriority } from "../lib/job-priority";
-=======
 import * as Sentry from "@sentry/node";
->>>>>>> 0cdf4158
 
 export async function searchHelper(
   jobId: string,
