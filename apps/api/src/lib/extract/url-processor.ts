import { MapDocument, URLTrace } from "../../controllers/v1/types";
import { getMapResults } from "../../controllers/v1/map";
import { PlanType } from "../../types";
import { removeDuplicateUrls } from "../validateUrl";
import { isUrlBlocked } from "../../scraper/WebScraper/utils/blocklist";
import { generateBasicCompletion } from "../LLM-extraction";
import { buildRefrasedPrompt } from "./build-prompts";
import { rerankLinksWithLLM } from "./reranker";
import { extractConfig } from "./config";

interface ProcessUrlOptions {
  url: string;
  prompt?: string;
  schema?: any;
  teamId: string;
  plan: PlanType;
  allowExternalLinks?: boolean;
  origin?: string;
  limit?: number;
  includeSubdomains?: boolean;
}

export async function processUrl(
  options: ProcessUrlOptions,
  urlTraces: URLTrace[],
): Promise<string[]> {
  const trace: URLTrace = {
    url: options.url,
    status: "mapped",
    timing: {
      discoveredAt: new Date().toISOString(),
    },
  };
  urlTraces.push(trace);

  if (!options.url.includes("/*") && !options.allowExternalLinks) {
    if (!isUrlBlocked(options.url)) {
      trace.usedInCompletion = true;
      return [options.url];
    }
    trace.status = "error";
    trace.error = "URL is blocked";
    trace.usedInCompletion = false;
    return [];
  }

  const baseUrl = options.url.replace("/*", "");
  let urlWithoutWww = baseUrl.replace("www.", "");

  let rephrasedPrompt = options.prompt;
  if (options.prompt) {
    rephrasedPrompt =
      (await generateBasicCompletion(
        buildRefrasedPrompt(options.prompt, baseUrl),
      ))?.replace('"', '').replace("/", "") ?? options.prompt;
  }

  try {
    const mapResults = await getMapResults({
      url: baseUrl,
      search: rephrasedPrompt,
      teamId: options.teamId,
      plan: options.plan,
      allowExternalLinks: options.allowExternalLinks,
      origin: options.origin,
      limit: options.limit,
      ignoreSitemap: false,
      includeMetadata: true,
      includeSubdomains: options.includeSubdomains,
    });

    let mappedLinks = mapResults.mapResults as MapDocument[];
    let allUrls = [...mappedLinks.map((m) => m.url), ...mapResults.links];
    let uniqueUrls = removeDuplicateUrls(allUrls);

    // Track all discovered URLs
    uniqueUrls.forEach((discoveredUrl) => {
      if (!urlTraces.some((t) => t.url === discoveredUrl)) {
        urlTraces.push({
          url: discoveredUrl,
          status: "mapped",
          timing: {
            discoveredAt: new Date().toISOString(),
          },
          usedInCompletion: false,
        });
      }
    });

    // retry if only one url is returned
    if (uniqueUrls.length <= 1) {
      const retryMapResults = await getMapResults({
        url: baseUrl,
        teamId: options.teamId,
        plan: options.plan,
        allowExternalLinks: options.allowExternalLinks,
        origin: options.origin,
        limit: options.limit,
        ignoreSitemap: false,
        includeMetadata: true,
        includeSubdomains: options.includeSubdomains,
      });

      mappedLinks = retryMapResults.mapResults as MapDocument[];
      allUrls = [...mappedLinks.map((m) => m.url), ...mapResults.links];
      uniqueUrls = removeDuplicateUrls(allUrls);

      // Track all discovered URLs
      uniqueUrls.forEach((discoveredUrl) => {
        if (!urlTraces.some((t) => t.url === discoveredUrl)) {
          urlTraces.push({
            url: discoveredUrl,
            status: "mapped",
            warning: "Broader search. Not limiting map results to prompt.",
            timing: {
              discoveredAt: new Date().toISOString(),
            },
            usedInCompletion: false,
          });
        }
      });
    }

    // Track all discovered URLs
    uniqueUrls.forEach((discoveredUrl) => {
      if (!urlTraces.some((t) => t.url === discoveredUrl)) {
        urlTraces.push({
          url: discoveredUrl,
          status: "mapped",
          timing: {
            discoveredAt: new Date().toISOString(),
          },
          usedInCompletion: false,
        });
      }
    });

    const existingUrls = new Set(mappedLinks.map((m) => m.url));
    const newUrls = uniqueUrls.filter((url) => !existingUrls.has(url));

    mappedLinks = [
      ...mappedLinks,
      ...newUrls.map((url) => ({ url, title: "", description: "" })),
    ];

    if (mappedLinks.length === 0) {
      mappedLinks = [{ url: baseUrl, title: "", description: "" }];
    }

    // Limit initial set of links (1000)
    mappedLinks = mappedLinks.slice(
      0,
      extractConfig.RERANKING.MAX_INITIAL_RANKING_LIMIT,
    );
    
    // Perform reranking using either prompt or schema
    let searchQuery = "";
    if (options.prompt) {
      searchQuery = options.allowExternalLinks
        ? `${options.prompt} ${urlWithoutWww}`
        : `${options.prompt} site:${urlWithoutWww}`;
    } else if (options.schema) {
      // Generate search query from schema using basic completion
      try {
        const schemaString = JSON.stringify(options.schema, null, 2);
        const prompt = `Given this JSON schema, generate a natural language search query that would help find relevant pages containing this type of data. Focus on the key properties and their descriptions and keep it very concise. Schema: ${schemaString}`;
        
        searchQuery = await generateBasicCompletion(prompt) ?? "Extract the data according to the schema: " + schemaString;
        
        if (options.allowExternalLinks) {
          searchQuery = `${searchQuery} ${urlWithoutWww}`;
        } else {
          searchQuery = `${searchQuery} site:${urlWithoutWww}`;
        }
      } catch (error) {
        console.error("Error generating search query from schema:", error);
        searchQuery = urlWithoutWww; // Fallback to just the domain
      }
    } else {
      searchQuery = urlWithoutWww;
    }

    // dumpToFile(
    //   "mapped-links.txt",
    //   mappedLinks,
    //   (link, index) => `${index + 1}. URL: ${link.url}, Title: ${link.title}, Description: ${link.description}`
    // );

    mappedLinks = await rerankLinksWithLLM(
      mappedLinks,
      searchQuery,
      urlTraces,
    );

    // 2nd Pass, useful for when the first pass returns too many links
    if(mappedLinks.length > 100) {
      mappedLinks = await rerankLinksWithLLM(
        mappedLinks,
        searchQuery,
        urlTraces,
      );
    }

<<<<<<< HEAD
    // dumpToFile(
    //   "llm-links.txt",
    //   mappedLinks,
    //   (link, index) => `${index + 1}. URL: ${link.url}, Title: ${link.title}, Description: ${link.description}`
    // );
    // Remove title and description from mappedLinks
    mappedLinks = mappedLinks.map((link) => ({ url: link.url }));
=======
>>>>>>> 5c62bb11
    return mappedLinks.map((x) => x.url);
  } catch (error) {
    trace.status = "error";
    trace.error = error.message;
    trace.usedInCompletion = false;
    return [];
  }
}<|MERGE_RESOLUTION|>--- conflicted
+++ resolved
@@ -50,9 +50,13 @@
   let rephrasedPrompt = options.prompt;
   if (options.prompt) {
     rephrasedPrompt =
-      (await generateBasicCompletion(
-        buildRefrasedPrompt(options.prompt, baseUrl),
-      ))?.replace('"', '').replace("/", "") ?? options.prompt;
+      (
+        await generateBasicCompletion(
+          buildRefrasedPrompt(options.prompt, baseUrl),
+        )
+      )
+        ?.replace('"', "")
+        .replace("/", "") ?? options.prompt;
   }
 
   try {
@@ -152,7 +156,7 @@
       0,
       extractConfig.RERANKING.MAX_INITIAL_RANKING_LIMIT,
     );
-    
+
     // Perform reranking using either prompt or schema
     let searchQuery = "";
     if (options.prompt) {
@@ -164,9 +168,11 @@
       try {
         const schemaString = JSON.stringify(options.schema, null, 2);
         const prompt = `Given this JSON schema, generate a natural language search query that would help find relevant pages containing this type of data. Focus on the key properties and their descriptions and keep it very concise. Schema: ${schemaString}`;
-        
-        searchQuery = await generateBasicCompletion(prompt) ?? "Extract the data according to the schema: " + schemaString;
-        
+
+        searchQuery =
+          (await generateBasicCompletion(prompt)) ??
+          "Extract the data according to the schema: " + schemaString;
+
         if (options.allowExternalLinks) {
           searchQuery = `${searchQuery} ${urlWithoutWww}`;
         } else {
@@ -186,14 +192,10 @@
     //   (link, index) => `${index + 1}. URL: ${link.url}, Title: ${link.title}, Description: ${link.description}`
     // );
 
-    mappedLinks = await rerankLinksWithLLM(
-      mappedLinks,
-      searchQuery,
-      urlTraces,
-    );
+    mappedLinks = await rerankLinksWithLLM(mappedLinks, searchQuery, urlTraces);
 
     // 2nd Pass, useful for when the first pass returns too many links
-    if(mappedLinks.length > 100) {
+    if (mappedLinks.length > 100) {
       mappedLinks = await rerankLinksWithLLM(
         mappedLinks,
         searchQuery,
@@ -201,7 +203,6 @@
       );
     }
 
-<<<<<<< HEAD
     // dumpToFile(
     //   "llm-links.txt",
     //   mappedLinks,
@@ -209,8 +210,6 @@
     // );
     // Remove title and description from mappedLinks
     mappedLinks = mappedLinks.map((link) => ({ url: link.url }));
-=======
->>>>>>> 5c62bb11
     return mappedLinks.map((x) => x.url);
   } catch (error) {
     trace.status = "error";
