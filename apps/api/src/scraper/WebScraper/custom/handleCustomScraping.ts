--- conflicted
+++ resolved
@@ -5,13 +5,8 @@
   url: string
 ): Promise<{ scraper: string; url: string; waitAfterLoad?: number, pageOptions?: { scrollXPaths?: string[] } } | null> {
   // Check for Readme Docs special case
-<<<<<<< HEAD
-  if (text.includes('<meta name="readme-deploy"')) {
+  if (text.includes('<meta name="readme-deploy"') && !url.includes('developers.notion.com')) {
     logger.debug(
-=======
-  if (text.includes('<meta name="readme-deploy"') && !url.includes('developers.notion.com')) {
-    Logger.debug(
->>>>>>> 8a4f4cb9
       `Special use case detected for ${url}, using Fire Engine with wait time 1000ms`
     );
     return {
