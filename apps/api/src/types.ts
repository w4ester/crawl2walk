import { z } from "zod";
import {
  AuthCreditUsageChunk,
  ScrapeOptions,
  Document as V1Document,
  webhookSchema,
} from "./controllers/v1/types";
import { ExtractorOptions, Document } from "./lib/entities";
import { InternalOptions } from "./scraper/scrapeURL";

type Mode = "crawl" | "single_urls" | "sitemap";

export { Mode };

export interface CrawlResult {
  source: string;
  content: string;
  options?: {
    summarize?: boolean;
    summarize_max_chars?: number;
  };
  metadata?: any;
  raw_context_id?: number | string;
  permissions?: any[];
}

export interface IngestResult {
  success: boolean;
  error: string;
  data: CrawlResult[];
}

export interface WebScraperOptions {
  url: string;
  mode: Mode;
  crawlerOptions?: any;
  scrapeOptions: ScrapeOptions;
  internalOptions?: InternalOptions;
  team_id: string;
  plan: string;
  origin?: string;
  crawl_id?: string;
  sitemapped?: boolean;
  webhook?: z.infer<typeof webhookSchema>;
  v1?: boolean;
  is_scrape?: boolean;
  isCrawlSourceScrape?: boolean;
}

export interface RunWebScraperParams {
  url: string;
  mode: Mode;
  scrapeOptions: ScrapeOptions;
  internalOptions?: InternalOptions;
  // onSuccess: (result: V1Document, mode: string) => void;
  // onError: (error: Error) => void;
  team_id: string;
  bull_job_id: string;
  priority?: number;
  is_scrape?: boolean;
  is_crawl?: boolean;
}

export type RunWebScraperResult =
  | {
      success: false;
      error: Error;
    }
  | {
      success: true;
      document: V1Document;
    };

export interface FirecrawlJob {
  job_id?: string;
  success: boolean;
  message?: string;
  num_docs: number;
  docs: any[];
  time_taken: number;
  team_id: string;
  mode: string;
  url: string;
  crawlerOptions?: any;
  scrapeOptions?: any;
  origin: string;
  num_tokens?: number;
  retry?: boolean;
  crawl_id?: string;
  tokens_billed?: number;
  sources?: Record<string, string[]>;
}

export interface FirecrawlScrapeResponse {
  statusCode: number;
  body: {
    status: string;
    data: Document;
  };
  error?: string;
}

export interface FirecrawlCrawlResponse {
  statusCode: number;
  body: {
    status: string;
    jobId: string;
  };
  error?: string;
}

export interface FirecrawlCrawlStatusResponse {
  statusCode: number;
  body: {
    status: string;
    data: Document[];
  };
  error?: string;
}

export interface FirecrawlExtractResponse {
  statusCode: number;
  body: {
    success: boolean;
    data: any[];
  };
  error?: string;
}

export enum RateLimiterMode {
  Crawl = "crawl",
  CrawlStatus = "crawlStatus",
  Scrape = "scrape",
  Preview = "preview",
  Search = "search",
  Map = "map",
  Extract = "extract",
  ExtractStatus = "extractStatus",
}

export type AuthResponse =
  | {
      success: true;
      team_id: string;
      api_key?: string;
      plan?: PlanType;
      chunk: AuthCreditUsageChunk | null;
    }
  | {
      success: false;
      error: string;
      status: number;
    };

export enum NotificationType {
  APPROACHING_LIMIT = "approachingLimit",
  LIMIT_REACHED = "limitReached",
  RATE_LIMIT_REACHED = "rateLimitReached",
  AUTO_RECHARGE_SUCCESS = "autoRechargeSuccess",
  AUTO_RECHARGE_FAILED = "autoRechargeFailed",
  CONCURRENCY_LIMIT_REACHED = "concurrencyLimitReached",
}

export type ScrapeLog = {
  url: string;
  scraper: string;
  success?: boolean;
  response_code?: number;
  time_taken_seconds?: number;
  proxy?: string;
  retried?: boolean;
  error_message?: string;
  date_added?: string; // ISO 8601 format
  html?: string;
  ipv4_support?: boolean | null;
  ipv6_support?: boolean | null;
};

export type PlanType =
  | "starter"
  | "standard"
  | "scale"
  | "hobby"
  | "standardnew"
  | "standardNew"
  | "growth"
  | "growthdouble"
  | "etier2c"
  | "etier1a"
  | "etierscale1"
  | "etier2a"
  | "free"
<<<<<<< HEAD
  | "testSuite"
  | "devB"
  | "etier2d"
  | "manual"
=======
  | "extract_starter"
  | "extract_explorer"
  | "extract_pro"
>>>>>>> e2c3932d
  | "";

export type WebhookEventType =
  | "crawl.page"
  | "batch_scrape.page"
  | "crawl.started"
  | "batch_scrape.started"
  | "crawl.completed"
  | "batch_scrape.completed"
  | "crawl.failed";<|MERGE_RESOLUTION|>--- conflicted
+++ resolved
@@ -190,16 +190,13 @@
   | "etierscale1"
   | "etier2a"
   | "free"
-<<<<<<< HEAD
   | "testSuite"
   | "devB"
   | "etier2d"
   | "manual"
-=======
   | "extract_starter"
   | "extract_explorer"
   | "extract_pro"
->>>>>>> e2c3932d
   | "";
 
 export type WebhookEventType =
